--- conflicted
+++ resolved
@@ -60,12 +60,8 @@
 
 - Close Buffers: `solana program close --buffers`
 
-<<<<<<< HEAD
 - Upgrade Program Size: `solana program extend $(solana address --keypair target/deploy/ncn_program_program-keypair.json) 100000`
 
 ## More info
 
-You can check the docs for more info in the `cli/` directory. See [getting_started.md](cli/getting_started.md) and [api-docs.md](cli/api-docs.md) for details.
-=======
-- Upgrade Program Size: `solana program extend $(solana address --keypair target/deploy/ncn_program_program-keypair.json) 100000`
->>>>>>> ff4100d2
+You can check the docs for more info in the `cli/` directory. See [getting_started.md](cli/getting_started.md) and [api-docs.md](cli/api-docs.md) for details.