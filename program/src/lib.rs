<<<<<<< HEAD
mod admin_update_weight_table;
mod initialize_weight_table;
=======
mod finalize_weight_table;
mod initialize_ncn_config;
mod initialize_weight_table;
mod set_config_fees;
mod set_new_admin;
mod update_weight_table;
>>>>>>> 27be3734

use borsh::BorshDeserialize;
use const_str_to_pubkey::str_to_pubkey;
use jito_tip_router_core::instruction::WeightTableInstruction;
use set_new_admin::process_set_new_admin;
use solana_program::{
    account_info::AccountInfo, declare_id, entrypoint::ProgramResult, msg,
    program_error::ProgramError, pubkey::Pubkey,
};
#[cfg(not(feature = "no-entrypoint"))]
use solana_security_txt::security_txt;

use crate::{
<<<<<<< HEAD
    admin_update_weight_table::process_admin_update_weight_table,
    initialize_weight_table::process_initialize_weight_table,
=======
    finalize_weight_table::process_finalize_weight_table,
    initialize_ncn_config::process_initialize_ncn_config,
    initialize_weight_table::process_initialize_weight_table,
    set_config_fees::process_set_config_fees, update_weight_table::process_update_weight_table,
>>>>>>> 27be3734
};

declare_id!(str_to_pubkey(env!("TIP_ROUTER_PROGRAM_ID")));

#[cfg(not(feature = "no-entrypoint"))]
security_txt! {
    // Required fields
    name: "Jito's MEV Tip Distribution NCN Program",
    project_url: "https://jito.network/",
    contacts: "email:team@jito.network",
    policy: "https://github.com/jito-foundation/jito-tip-router",
    // Optional Fields
    preferred_languages: "en",
    source_code: "https://github.com/jito-foundation/jito-tip-router"
}

#[cfg(not(feature = "no-entrypoint"))]
solana_program::entrypoint!(process_instruction);

pub fn process_instruction(
    program_id: &Pubkey,
    accounts: &[AccountInfo],
    instruction_data: &[u8],
) -> ProgramResult {
    if *program_id != id() {
        return Err(ProgramError::IncorrectProgramId);
    }

    let instruction = WeightTableInstruction::try_from_slice(instruction_data)?;

    match instruction {
        // ------------------------------------------
        // Initialization
        // ------------------------------------------
        WeightTableInstruction::InitializeConfig {
            dao_fee_bps,
            ncn_fee_bps,
            block_engine_fee_bps,
        } => {
            msg!("Instruction: InitializeConfig");
            process_initialize_ncn_config(
                program_id,
                accounts,
                dao_fee_bps,
                ncn_fee_bps,
                block_engine_fee_bps,
            )
        }
        WeightTableInstruction::InitializeWeightTable {
            first_slot_of_ncn_epoch,
        } => {
            msg!("Instruction: InitializeWeightTable");
            process_initialize_weight_table(program_id, accounts, first_slot_of_ncn_epoch)
        }
        // ------------------------------------------
        // Update
        // ------------------------------------------
        WeightTableInstruction::AdminUpdateWeightTable { ncn_epoch, weight } => {
            msg!("Instruction: UpdateWeightTable");
            process_admin_update_weight_table(program_id, accounts, ncn_epoch, weight)
        }
        WeightTableInstruction::SetConfigFees {
            new_dao_fee_bps,
            new_ncn_fee_bps,
            new_block_engine_fee_bps,
            new_fee_wallet,
        } => {
            msg!("Instruction: SetConfigFees");
            process_set_config_fees(
                program_id,
                accounts,
                new_dao_fee_bps,
                new_ncn_fee_bps,
                new_block_engine_fee_bps,
                new_fee_wallet,
            )
        }
        WeightTableInstruction::SetNewAdmin { role } => {
            msg!("Instruction: SetNewAdmin");
            process_set_new_admin(program_id, accounts, role)
        }
    }
}<|MERGE_RESOLUTION|>--- conflicted
+++ resolved
@@ -1,14 +1,8 @@
-<<<<<<< HEAD
 mod admin_update_weight_table;
-mod initialize_weight_table;
-=======
-mod finalize_weight_table;
 mod initialize_ncn_config;
 mod initialize_weight_table;
 mod set_config_fees;
 mod set_new_admin;
-mod update_weight_table;
->>>>>>> 27be3734
 
 use borsh::BorshDeserialize;
 use const_str_to_pubkey::str_to_pubkey;
@@ -22,15 +16,10 @@
 use solana_security_txt::security_txt;
 
 use crate::{
-<<<<<<< HEAD
     admin_update_weight_table::process_admin_update_weight_table,
-    initialize_weight_table::process_initialize_weight_table,
-=======
-    finalize_weight_table::process_finalize_weight_table,
     initialize_ncn_config::process_initialize_ncn_config,
     initialize_weight_table::process_initialize_weight_table,
-    set_config_fees::process_set_config_fees, update_weight_table::process_update_weight_table,
->>>>>>> 27be3734
+    set_config_fees::process_set_config_fees,
 };
 
 declare_id!(str_to_pubkey(env!("TIP_ROUTER_PROGRAM_ID")));
@@ -65,7 +54,7 @@
         // ------------------------------------------
         // Initialization
         // ------------------------------------------
-        WeightTableInstruction::InitializeConfig {
+        WeightTableInstruction::InitializeNCNConfig {
             dao_fee_bps,
             ncn_fee_bps,
             block_engine_fee_bps,
